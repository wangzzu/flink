/***********************************************************************************************************************
 *
 * Copyright (C) 2010 by the Stratosphere project (http://stratosphere.eu)
 *
 * Licensed under the Apache License, Version 2.0 (the "License"); you may not use this file except in compliance with
 * the License. You may obtain a copy of the License at
 *
 *     http://www.apache.org/licenses/LICENSE-2.0
 *
 * Unless required by applicable law or agreed to in writing, software distributed under the License is distributed on
 * an "AS IS" BASIS, WITHOUT WARRANTIES OR CONDITIONS OF ANY KIND, either express or implied. See the License for the
 * specific language governing permissions and limitations under the License.
 *
 **********************************************************************************************************************/

package eu.stratosphere.nephele.executiongraph;

import java.util.HashSet;
import java.util.Iterator;
import java.util.Map;
import java.util.Set;
import java.util.concurrent.CopyOnWriteArrayList;

import org.apache.commons.logging.Log;
import org.apache.commons.logging.LogFactory;

import eu.stratosphere.nephele.execution.ExecutionState;
import eu.stratosphere.nephele.execution.RuntimeEnvironment;
import eu.stratosphere.nephele.instance.AbstractInstance;
import eu.stratosphere.nephele.instance.DummyInstance;
import eu.stratosphere.nephele.instance.InstanceRequestMap;
import eu.stratosphere.nephele.instance.InstanceType;
import eu.stratosphere.nephele.io.InputGate;
import eu.stratosphere.nephele.io.OutputGate;
import eu.stratosphere.nephele.io.channels.AbstractInputChannel;
import eu.stratosphere.nephele.io.channels.AbstractOutputChannel;
import eu.stratosphere.nephele.io.channels.ChannelType;
import eu.stratosphere.nephele.types.Record;

/**
 * An execution stage contains all execution group vertices (and as a result all execution vertices) which
 * must run at the same time. The execution of a job progresses in terms of stages, i.e. the next stage of a
 * job can only start to execute if the execution of its preceding stage is complete.
 * <p>
 * This class is thread-safe.
 * 
 * @author warneke
 */
public final class ExecutionStage {

	/**
	 * The log object used for debugging.
	 */
	private static final Log LOG = LogFactory.getLog(ExecutionStage.class);

	/**
	 * The execution graph that this stage belongs to.
	 */
	private final ExecutionGraph executionGraph;

	/**
	 * List of group vertices which are assigned to this stage.
	 */
	private final CopyOnWriteArrayList<ExecutionGroupVertex> stageMembers = new CopyOnWriteArrayList<ExecutionGroupVertex>();

	/**
	 * Number of the stage.
	 */
	private volatile int stageNum = -1;

	/**
	 * Constructs a new execution stage and assigns the given stage number to it.
	 * 
	 * @param executionGraph
	 *        the executionGraph that this stage belongs to
	 * @param stageNum
	 *        the number of this execution stage
	 */
	public ExecutionStage(final ExecutionGraph executionGraph, final int stageNum) {
		this.executionGraph = executionGraph;
		this.stageNum = stageNum;
	}

	/**
	 * Sets the number of this execution stage.
	 * 
	 * @param stageNum
	 *        the new number of this execution stage
	 */
	public void setStageNumber(final int stageNum) {
		this.stageNum = stageNum;
	}

	/**
	 * Returns the number of this execution stage.
	 * 
	 * @return the number of this execution stage
	 */
	public int getStageNumber() {

		return this.stageNum;
	}

	/**
	 * Adds a new execution group vertex to this stage if it is not already included.
	 * 
	 * @param groupVertex
	 *        the new execution group vertex to include
	 */
	public void addStageMember(final ExecutionGroupVertex groupVertex) {

		if (this.stageMembers.addIfAbsent(groupVertex)) {
			groupVertex.setExecutionStage(this);
		}
	}

	/**
	 * Removes the specified group vertex from the execution stage.
	 * 
	 * @param groupVertex
	 *        the group vertex to remove from the stage
	 */
	public void removeStageMember(ExecutionGroupVertex groupVertex) {

		this.stageMembers.remove(groupVertex);
	}

	/**
	 * Returns the number of group vertices this execution stage includes.
	 * 
	 * @return the number of group vertices this execution stage includes
	 */
	public int getNumberOfStageMembers() {

		return this.stageMembers.size();
	}

	/**
	 * Returns the stage member internally stored at index <code>index</code>.
	 * 
	 * @param index
	 *        the index of the group vertex to return
	 * @return the stage member internally stored at the specified index or <code>null</code> if no group vertex exists
	 *         with such an index
	 */
	public ExecutionGroupVertex getStageMember(final int index) {

		try {
			return this.stageMembers.get(index);
		} catch (ArrayIndexOutOfBoundsException e) {
			return null;
		}
	}

	/**
	 * Returns the number of input execution vertices in this stage, i.e. the number
	 * of execution vertices which are connected to vertices in a lower stage
	 * or have no input channels.
	 * 
	 * @return the number of input vertices in this stage
	 */
	public int getNumberOfInputExecutionVertices() {

		int retVal = 0;

		final Iterator<ExecutionGroupVertex> it = this.stageMembers.iterator();
		while (it.hasNext()) {

			final ExecutionGroupVertex groupVertex = it.next();
			if (groupVertex.isInputVertex()) {
				retVal += groupVertex.getCurrentNumberOfGroupMembers();
			}
		}

		return retVal;
	}

	/**
	 * Returns the number of output execution vertices in this stage, i.e. the number
	 * of execution vertices which are connected to vertices in a higher stage
	 * or have no output channels.
	 * 
	 * @return the number of output vertices in this stage
	 */
	public int getNumberOfOutputExecutionVertices() {

		int retVal = 0;

		final Iterator<ExecutionGroupVertex> it = this.stageMembers.iterator();
		while (it.hasNext()) {

			final ExecutionGroupVertex groupVertex = it.next();
			if (groupVertex.isOutputVertex()) {
				retVal += groupVertex.getCurrentNumberOfGroupMembers();
			}
		}

		return retVal;
	}

	/**
	 * Returns the output execution vertex with the given index or <code>null</code> if no such vertex exists.
	 * 
	 * @param index
	 *        the index of the vertex to be selected.
	 * @return the output execution vertex with the given index or <code>null</code> if no such vertex exists
	 */
	public ExecutionVertex getInputExecutionVertex(int index) {

		final Iterator<ExecutionGroupVertex> it = this.stageMembers.iterator();
		while (it.hasNext()) {

			final ExecutionGroupVertex groupVertex = it.next();
			if (groupVertex.isInputVertex()) {
				final int numberOfMembers = groupVertex.getCurrentNumberOfGroupMembers();
				if (index >= numberOfMembers) {
					index -= numberOfMembers;
				} else {
					return groupVertex.getGroupMember(index);
				}
			}
		}

		return null;
	}

	/**
	 * Returns the input execution vertex with the given index or <code>null</code> if no such vertex exists.
	 * 
	 * @param index
	 *        the index of the vertex to be selected.
	 * @return the input execution vertex with the given index or <code>null</code> if no such vertex exists
	 */
	public ExecutionVertex getOutputExecutionVertex(int index) {

		final Iterator<ExecutionGroupVertex> it = this.stageMembers.iterator();
		while (it.hasNext()) {

			final ExecutionGroupVertex groupVertex = it.next();
			if (groupVertex.isOutputVertex()) {
				final int numberOfMembers = groupVertex.getCurrentNumberOfGroupMembers();
				if (index >= numberOfMembers) {
					index -= numberOfMembers;
				} else {
					return groupVertex.getGroupMember(index);
				}
			}
		}

		return null;
	}

	/**
	 * Checks which instance types and how many instances of these types are required to execute this stage
	 * of the job graph. The required instance types and the number of instances are collected in the given map. Note
	 * that this method does not clear the map before collecting the instances.
	 * 
	 * @param instanceRequestMap
	 *        the map containing the instances types and the required number of instances of the respective type
	 * @param executionState
	 *        the execution state the considered vertices must be in
	 */
	public void collectRequiredInstanceTypes(final InstanceRequestMap instanceRequestMap,
			final ExecutionState executionState) {

		final Set<AbstractInstance> collectedInstances = new HashSet<AbstractInstance>();
		final ExecutionGroupVertexIterator groupIt = new ExecutionGroupVertexIterator(this.getExecutionGraph(), true,
			this.stageNum);

		while (groupIt.hasNext()) {

			final ExecutionGroupVertex groupVertex = groupIt.next();
			final Iterator<ExecutionVertex> vertexIt = groupVertex.iterator();
			while (vertexIt.hasNext()) {

				// Get the instance type from the execution vertex if it
				final ExecutionVertex vertex = vertexIt.next();
				if (vertex.getExecutionState() == executionState) {
					final AbstractInstance instance = vertex.getAllocatedResource().getInstance();

					if (collectedInstances.contains(instance)) {
						continue;
					} else {
						collectedInstances.add(instance);
					}

					if (instance instanceof DummyInstance) {

						final InstanceType instanceType = instance.getType();
						int num = instanceRequestMap.getMaximumNumberOfInstances(instanceType);
						++num;
						instanceRequestMap.setMaximumNumberOfInstances(instanceType, num);
						if (groupVertex.isInputVertex()) {
							num = instanceRequestMap.getMinimumNumberOfInstances(instanceType);
							++num;
							instanceRequestMap.setMinimumNumberOfInstances(instanceType, num);
						}
					} else {
						LOG.debug("Execution Vertex " + vertex.getName() + " (" + vertex.getID()
							+ ") is already assigned to non-dummy instance, skipping...");
					}
				}
			}
		}

		final Iterator<Map.Entry<InstanceType, Integer>> it = instanceRequestMap.getMaximumIterator();
		while (it.hasNext()) {

			final Map.Entry<InstanceType, Integer> entry = it.next();
			if (instanceRequestMap.getMinimumNumberOfInstances(entry.getKey()) == 0) {
				instanceRequestMap.setMinimumNumberOfInstances(entry.getKey(), entry.getValue());
			}
		}
	}

	/**
	 * Returns the execution graph that this stage belongs to.
	 * 
	 * @return the execution graph that this stage belongs to
	 */
	public ExecutionGraph getExecutionGraph() {

		return this.executionGraph;
	}

	/**
	 * Reconstructs the execution pipelines for this execution stage.
	 */
	void reconstructExecutionPipelines() {

		Iterator<ExecutionGroupVertex> it = this.stageMembers.iterator();
		final Set<ExecutionVertex> alreadyVisited = new HashSet<ExecutionVertex>();

		while (it.hasNext()) {

			final ExecutionGroupVertex groupVertex = it.next();

			// We only look at input vertices first
			if (!groupVertex.isInputVertex()) {
				continue;
			}

			final Iterator<ExecutionVertex> vertexIt = groupVertex.iterator();
			while (vertexIt.hasNext()) {

				final ExecutionVertex vertex = vertexIt.next();
				reconstructExecutionPipeline(vertex, true, alreadyVisited);
			}
		}

		it = this.stageMembers.iterator();
		alreadyVisited.clear();

		while (it.hasNext()) {

			final ExecutionGroupVertex groupVertex = it.next();

			// We only look at input vertices first
			if (!groupVertex.isOutputVertex()) {
				continue;
			}

			final Iterator<ExecutionVertex> vertexIt = groupVertex.iterator();
			while (vertexIt.hasNext()) {

				final ExecutionVertex vertex = vertexIt.next();
				reconstructExecutionPipeline(vertex, false, alreadyVisited);
			}
		}
	}

	/**
	 * Reconstructs the execution pipeline starting at the given vertex by conducting a depth-first search.
	 * 
	 * @param vertex
	 *        the vertex to start the depth-first search from
	 * @param forward
	 *        <code>true</code> to traverse the graph according to the original direction of the edges or
	 *        <code>false</code> for the opposite direction
	 * @param alreadyVisited
	 *        a set of vertices that have already been visited in the depth-first search
	 */
	private void reconstructExecutionPipeline(final ExecutionVertex vertex, final boolean forward,
			final Set<ExecutionVertex> alreadyVisited) {

		ExecutionPipeline pipeline = vertex.getExecutionPipeline();
		if (pipeline == null) {
			pipeline = new ExecutionPipeline();
			vertex.setExecutionPipeline(pipeline);
		}

<<<<<<< HEAD
		final RuntimeEnvironment env = vertex.getEnvironment();
=======
		alreadyVisited.add(vertex);
		
		final Environment env = vertex.getEnvironment();
>>>>>>> 90949b33

		if (forward) {

			final int numberOfOutputGates = env.getNumberOfOutputGates();
			for (int i = 0; i < numberOfOutputGates; ++i) {

				final OutputGate<? extends Record> outputGate = env.getOutputGate(i);
				final ChannelType channelType = outputGate.getChannelType();
				final int numberOfOutputChannels = outputGate.getNumberOfOutputChannels();
				for (int j = 0; j < numberOfOutputChannels; ++j) {

					final AbstractOutputChannel<? extends Record> outputChannel = outputGate.getOutputChannel(j);
					final ExecutionVertex connectedVertex = this.executionGraph.getVertexByChannelID(outputChannel
						.getConnectedChannelID());

					boolean recurse = false;
					
					if(!alreadyVisited.contains(connectedVertex)) {
						recurse = true;
					} else if(channelType == ChannelType.INMEMORY && !pipeline.equals(connectedVertex.getExecutionPipeline())) {
						recurse = true;
					}
					
					if (channelType == ChannelType.INMEMORY) {
						connectedVertex.setExecutionPipeline(pipeline);
					}

					if (recurse) {
						reconstructExecutionPipeline(connectedVertex, true, alreadyVisited);
					}
				}
			}
		} else {

			final int numberOfInputGates = env.getNumberOfInputGates();
			for (int i = 0; i < numberOfInputGates; ++i) {

				final InputGate<? extends Record> inputGate = env.getInputGate(i);
				final ChannelType channelType = inputGate.getChannelType();
				final int numberOfInputChannels = inputGate.getNumberOfInputChannels();
				for (int j = 0; j < numberOfInputChannels; ++j) {

					final AbstractInputChannel<? extends Record> inputChannel = inputGate.getInputChannel(j);
					final ExecutionVertex connectedVertex = this.executionGraph.getVertexByChannelID(inputChannel
						.getConnectedChannelID());

					boolean recurse = false;
					
					if(!alreadyVisited.contains(connectedVertex)) {
						recurse = true;
					} else if(channelType == ChannelType.INMEMORY && !pipeline.equals(connectedVertex.getExecutionPipeline())) {
						recurse = true;
					}
					
					if (channelType == ChannelType.INMEMORY) {
						connectedVertex.setExecutionPipeline(pipeline);
					}

					if (recurse) {
						reconstructExecutionPipeline(connectedVertex, false, alreadyVisited);
					}
				}
			}
		}
	}
}<|MERGE_RESOLUTION|>--- conflicted
+++ resolved
@@ -389,13 +389,9 @@
 			vertex.setExecutionPipeline(pipeline);
 		}
 
-<<<<<<< HEAD
+		alreadyVisited.add(vertex);
+
 		final RuntimeEnvironment env = vertex.getEnvironment();
-=======
-		alreadyVisited.add(vertex);
-		
-		final Environment env = vertex.getEnvironment();
->>>>>>> 90949b33
 
 		if (forward) {
 
