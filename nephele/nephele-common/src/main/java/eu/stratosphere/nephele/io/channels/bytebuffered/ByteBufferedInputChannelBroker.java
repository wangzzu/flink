/***********************************************************************************************************************
 *
 * Copyright (C) 2010 by the Stratosphere project (http://stratosphere.eu)
 *
 * Licensed under the Apache License, Version 2.0 (the "License"); you may not use this file except in compliance with
 * the License. You may obtain a copy of the License at
 *
 *     http://www.apache.org/licenses/LICENSE-2.0
 *
 * Unless required by applicable law or agreed to in writing, software distributed under the License is distributed on
 * an "AS IS" BASIS, WITHOUT WARRANTIES OR CONDITIONS OF ANY KIND, either express or implied. See the License for the
 * specific language governing permissions and limitations under the License.
 *
 **********************************************************************************************************************/

package eu.stratosphere.nephele.io.channels.bytebuffered;

import java.io.IOException;

import eu.stratosphere.nephele.event.task.AbstractEvent;

public interface ByteBufferedInputChannelBroker {

	public void releaseConsumedReadBuffer();

	public BufferPairResponse getReadBufferToConsume();

	/**
	 * Forwards the given event to the connected network output channel on a best effort basis.
	 * 
	 * @param event
	 *        the event to be transferred
	 * @throws InterruptedException
<<<<<<< HEAD
	 *         thrown if the thread is interrupted while waiting for the event to be transmitted
	 * @throws IOException
	 *         thrown if an IO error occurs while transferring the event
=======
	 *         thrown if the thread is interrupted while waiting for the event to be transfered
	 * @throws IOException
	 *         thrown if an I/O error occurs while transfering the event
>>>>>>> 250ad2b9
	 */
	void transferEventToOutputChannel(AbstractEvent event) throws IOException, InterruptedException;
}<|MERGE_RESOLUTION|>--- conflicted
+++ resolved
@@ -31,15 +31,9 @@
 	 * @param event
 	 *        the event to be transferred
 	 * @throws InterruptedException
-<<<<<<< HEAD
-	 *         thrown if the thread is interrupted while waiting for the event to be transmitted
-	 * @throws IOException
-	 *         thrown if an IO error occurs while transferring the event
-=======
 	 *         thrown if the thread is interrupted while waiting for the event to be transfered
 	 * @throws IOException
 	 *         thrown if an I/O error occurs while transfering the event
->>>>>>> 250ad2b9
 	 */
 	void transferEventToOutputChannel(AbstractEvent event) throws IOException, InterruptedException;
 }