--- conflicted
+++ resolved
@@ -23,11 +23,8 @@
 import java.util.Map;
 
 import eu.stratosphere.nephele.configuration.Configuration;
-<<<<<<< HEAD
 import eu.stratosphere.pact.common.contract.CompilerHints;
-=======
 import eu.stratosphere.pact.common.contract.CoGroupContract;
->>>>>>> 0db9086c
 import eu.stratosphere.pact.common.contract.Contract;
 import eu.stratosphere.pact.common.contract.DualInputContract;
 import eu.stratosphere.pact.common.contract.MatchContract;
@@ -369,7 +366,7 @@
 		getAlternativeSubPlanCombinationsRecursively(inPlans1, new ArrayList<OptimizerNode>(0), alternativeSubPlanCominations1);
 		
 		
-		// step down to all producer nodes for first input and calculate alternative plans
+		// step down to all producer nodes for second input and calculate alternative plans
 		final int inputSize2 = this.input2.size();
 		@SuppressWarnings("unchecked")
 		List<? extends OptimizerNode>[] inPlans2 = new List[inputSize2];
@@ -377,10 +374,9 @@
 			inPlans2[i] = this.input2.get(i).getSourcePact().getAlternativePlans(estimator);
 		}
 
-		// build all possible alternative plans for first input of this node
+		// build all possible alternative plans for second input of this node
 		List<List<OptimizerNode>> alternativeSubPlanCominations2 = new ArrayList<List<OptimizerNode>>();
 		getAlternativeSubPlanCombinationsRecursively(inPlans2, new ArrayList<OptimizerNode>(0), alternativeSubPlanCominations2);
-
 		
 		
 		List<OptimizerNode> outputPlans = new ArrayList<OptimizerNode>();
@@ -752,39 +748,68 @@
 	}
 	
 	
+	
 	/**
 	 * Computes the width of output records
 	 * 
 	 * @return width of output records
 	 */
 	protected double computeAverageRecordWidth() {
-		OptimizerNode pred1 = input1 == null ? null : input1.getSourcePact();
-		OptimizerNode pred2 = input2 == null ? null : input2.getSourcePact();
 		CompilerHints hints = getPactContract().getCompilerHints();
-		
+
 		if(hints.getAvgBytesPerRecord() != -1) {
 			// use hint if available
 			return hints.getAvgBytesPerRecord();
-		
-		} else if (pred1 != null && pred2 != null) {
-			// sum up known record widths of preceding nodes
+		}
+	
+		long outputSize = 0;
+		long numRecords = 0;
+		for(PactConnection c : this.input1) {
+			OptimizerNode pred = c.getSourcePact();
 			
-			double avgWidth = 0.0;
+			if(pred != null) {
+				// if one input (all of them are unioned) does not know
+				// its output size or number of records, we a pessimistic and return "unknown" as well
+				if(pred.estimatedOutputSize == -1 || pred.estimatedNumRecords == -1) {
+					outputSize = -1;
+					break;
+				}
+				
+				outputSize += pred.estimatedOutputSize;
+				numRecords += pred.estimatedNumRecords;
+			}
+		}
+
+		double avgWidth = -1;
+
+		if(outputSize != -1) {
+			avgWidth = outputSize / (double)numRecords;
+			if(avgWidth < 1)
+				avgWidth = 1;
+		}
+		
+
+		for(PactConnection c : this.input2) {
+			OptimizerNode pred = c.getSourcePact();
 			
-			if(pred1.getEstimatedOutputSize() != -1 && pred1.getEstimatedNumRecords() != -1) {
-				avgWidth += (pred1.getEstimatedOutputSize() / (float)pred1.getEstimatedNumRecords()) >= 1 ? 
-						(pred1.getEstimatedOutputSize() / (float)pred1.getEstimatedNumRecords()) : 1;
-			}
-			if(pred2.getEstimatedOutputSize() != -1 && pred2.getEstimatedNumRecords() != -1) {
-				avgWidth += (pred2.getEstimatedOutputSize() / (float)pred2.getEstimatedNumRecords()) >= 1 ?
-						(pred2.getEstimatedOutputSize() / (float)pred2.getEstimatedNumRecords()) : 1;
-			}
-
-			return avgWidth;
-			
-		} else {
-			// we have no estimate for the width... 
-			return -1.0;
-		}
+			if(pred != null) {
+				// if one input (all of them are unioned) does not know
+				// its output size or number of records, we a pessimistic and return "unknown" as well
+				if(pred.estimatedOutputSize == -1) {
+					return avgWidth;
+				}
+				
+				outputSize += pred.estimatedOutputSize;
+				numRecords += pred.estimatedNumRecords;
+			}
+		}
+		
+		if(outputSize != -1) {
+			avgWidth += outputSize / (double)numRecords;
+			if(avgWidth < 2)
+				avgWidth = 2;
+		}
+
+		return avgWidth;
 	}
 }